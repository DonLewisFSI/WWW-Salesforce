#!/usr/bin/env perl

use strict;
use warnings;

use Test::More tests => 36;
use Data::Dumper;
use SOAP::Lite;
use POSIX qw(strftime);

#test -- can we find the module?
BEGIN { use_ok('WWW::Salesforce') }

diag "Running tests against WWW::Salesforce version " . WWW::Salesforce->VERSION;

# skip tests under automated testing or without user and pass
my $automated = $ENV{AUTOMATED_TESTING};
my $start_time = time();
my $skip_reason;

if ($automated) {
    $skip_reason = 'skip live tests under $ENV{AUTOMATED_TESTING}';
}

if ( !$automated && !$ENV{SFDC_USER} && 
     !$ENV{SFDC_PASS} && !$ENV{SFDC_TOKEN} ) {

     $skip_reason = 'set $ENV{SFDC_USER}, $ENV{SFDC_PASS}, $ENV{SFDC_TOKEN}';
}

if ($ENV{SFDC_URL}) {
    diag "Overriding salesforce.com API URL to $ENV{SFDC_URL}";
    $WWW::Salesforce::SF_PROXY = $ENV{SFDC_URL};
}

SKIP: {

    skip $skip_reason, 30, if $skip_reason;

    my $user = $ENV{SFDC_USER};
    my $pass = $ENV{SFDC_PASS} . $ENV{SFDC_TOKEN};

    #test -- new object/connection...
    my $sforce =
      WWW::Salesforce->login( 'username' => $user, 'password' => $pass );
    ok( $sforce, "Login test" ) or BAIL_OUT($!);

    #test -- describeGlobal
    {
        my $res = $sforce->describeGlobal();
        ok( $res, "describeGlobal" ) or reportFailureDetails($sforce, $res);
    }

    #test -- describeLayout
    {
        my $res = $sforce->describeLayout( 'type' => 'Account' );
        ok( $res, "describeLayout" ) or reportFailureDetails($sforce, $res);
    }

    #test -- describeSObject
    {
        my $res = $sforce->describeSObject( 'type' => 'Account' );
        ok( $res, "describeSObject" ) or reportFailureDetails($sforce, $res);
    }


    #test -- describeSObjects
    {
        my @types = qw(Account Lead Opportunity);
        my $res = $sforce->describeSObjects( 'type' => \@types);
        ok( $res, "describeSObjects: " . join(', ', @types) ) or reportFailureDetails($sforce, $res);
    }

    # tests -- describeTabs
    {
        my $passed = 0;

        #test -- describeTabs
        my $res = $sforce->describeTabs();
        $passed = 1 if ( $res && $res->valueof('//result') );
        ok( $passed, "describeTabs return" ) or reportFailureDetails($sforce, $res);

      SKIP: {
            skip( "Can't check tabs results since describeTabs failed", 2 )
              unless $passed;
            my @apps = $res->valueof('//result');
            ok( $#apps > 1,                  "list of tab sets" );
            ok( defined $apps[0]->{'label'}, "app has a label" );
        }
    }

    #test -- getServerTimestamp
    {
        my $res = $sforce->getServerTimestamp();
        ok( $res, "getServerTimestamp" ) or reportFailureDetails($sforce, $res);
    }

    #test -- getUserinfo
    {
        my $res = $sforce->getUserInfo();
        ok( $res, "getUserInfo" ) or reportFailureDetails($sforce, $res);
    }

    #test -- query
    {
        my $res =
          $sforce->query( 'query' => 'select id from account', 'limit' => 5 );
        ok( $res, "query accounts" ) or reportFailureDetails($sforce, $res);

        #test -- queryMore
      SKIP: {
            my $locator = $res->valueof('//queryResponse/result/queryLocator')
              if $res;
            skip( "No more results to queryMore for", 1 ) unless $locator;
            $res =
              $sforce->queryMore( 'queryLocator' => $locator, 'limit' => 5 );
            ok( $res, "queryMore accounts" ) or reportFailureDetails($sforce, $res);
        }
    }

    #test -- queryAll
    {
        my $res =
          $sforce->queryAll( 'query' => 'select id from account', 'limit' => 5 );
        ok( $res, "queryAll accounts" ) or reportFailureDetails($sforce, $res);

        #test -- queryMore against queryAll
      SKIP: {
            my $locator = $res->valueof('//queryAllResponse/result/queryLocator')
              if $res;
            skip( "No more results to queryMore for", 1 ) unless $locator;
            $res =
              $sforce->queryMore( 'queryLocator' => $locator, 'limit' => 5 );
            ok( $res, "queryMore all accounts" ) or reportFailureDetails($sforce, $res);
        }
    }

    # test -- relation query
    {
        my $res = $sforce->query( 'query' =>
              'Select a.CreatedBy.Username, a.Name From Account a limit 2' );
        my $passed = 0;
        $passed = 1
          if ( $res
            && $res->valueof('//done') eq 'true'
            && $res->valueof('//size') eq '2'
            && $res->valueof('//records') );
        ok( $passed, "relational query" ) or reportFailureDetails($sforce, $res);

        my @recs;
        @recs = $res->valueof('//records') if $passed;

        # test -- check expected structure of the relation query
        ok(
            defined( $recs[0]->{'Name'} )
              && defined( $recs[0]->{'CreatedBy'}->{'Username'} ),
            "relational query - first record check"
        );

        # test -- second check for expected structure
        ok(
            defined( $recs[1]->{'Name'} )
              && defined( $recs[1]->{'CreatedBy'}->{'Username'} ),
            "relational query - second record check"
        );
    }

    # test -- create a record
    {
        my $res = $sforce->create(
            'type' => 'Account',
            'Name' => 'foobar test account'
        );
        my $passed = 0;
        $passed = 1
          if ( $res
            && $res->valueof('//success') eq 'true'
            && defined( $res->valueof('//id') ) );
        if($passed) {
            pass("created an account" );
        }
        else {
            fail("error creating account: '$!'");
            my $failureDetails = $sforce->getErrorDetails($res);
            diag "ERROR: $failureDetails->{message}";
            diag "CODE: $failureDetails->{statusCode}";
       }

      SKIP: {
            skip(
                "can't update and delete new account since the creation failed",
                2
            ) unless $passed;

            #test -- update
            my $id = 0;
            $id = $res->valueof('//id') if $passed;
            $res = $sforce->update(
                'type' => 'Account',
                'id'   => $id,
                'Name' => 'foobar test account updated'
            );
            $passed = 0;
            $passed = 1
              if ( $res->valueof('//success') eq 'true'
                && defined( $res->valueof('//id') ) );
            if($passed) {
                pass("updated an account" );
            }
            else {
                fail("error updating an account: '$!'");
                my $failureDetails = $sforce->getErrorDetails($res);
                diag "ERROR: $failureDetails->{message}";
                diag "CODE: $failureDetails->{statusCode}";
            }

            # test -- delete the account we just created and updated
            my @toDel = ($id);
            $res = $sforce->delete(@toDel);
            ok(
                $res->valueof('//success') eq 'true'
                  && defined( $res->valueof('//id') ),
                "delete account created"
            );
        }
    }

    # test -- create a lead and convert it to a contact
    {
        my $res = $sforce->create(
            'type' => 'Lead',
            'FirstName' => 'conversion test',
            'LastName' => 'lead',
            'Company' => 'Acme Inc.',
        );
        my $passed = 0;
        $passed = 1
          if ( $res
            && $res->valueof('//success') eq 'true'
            && defined( $res->valueof('//id') ) );
        if($passed) {
            pass("created a lead" );
        }
        else {
            fail("error creating lead: '$!'");
            my $failureDetails = $sforce->getErrorDetails($res);
            diag "ERROR: $failureDetails->{message}";
            diag "CODE: $failureDetails->{statusCode}";
       }
      
       SKIP: {
            skip(
                "can't convert and delete new lead since the creation failed",
                2
            ) unless $passed;

            #test -- update
            my $id = $res->valueof('//id');
            $res = $sforce->convertLead(
                'leadId' => $id,
<<<<<<< HEAD
                'convertedStatus' => 'Closed - Converted',
=======
>>>>>>> 5bf8b157
                
            );
            $passed = 0;
            $passed = 1 if ( $res->valueof('//success') eq 'true');
            if($passed) {
                pass("converted a lead with id '$id'" );
                $id = $res->valueof('//accountId');
            }
            else {
                fail("error converting a lead: '$!'");
                my $failureDetails = $sforce->getErrorDetails($res);
                diag "ERROR: $failureDetails->{message}";
                diag "CODE: $failureDetails->{statusCode}";
            }

            # test -- delete the account we just created and updated
            my @toDel = ($id);
            $res = $sforce->delete(@toDel);
            ok(
                $res->valueof('//success') eq 'true'
                  && defined( $res->valueof('//id') ),
                "delete account converted"
            );
        }
    }

    # test -- count accounts deleted since the test-run started
    {
        my $res = $sforce->getDeleted(
            'type' => 'Account',
            'start' => strftime("%Y-%m-%dT%H:%M:%S", gmtime($start_time)),
            'end' => strftime("%Y-%m-%dT%H:%M:%S", gmtime(time() + 60)), # ensure that (end - start) > 1 minute
        );
        ok( $res, "got count of delerted accounts");
    }


    # tests -- base64 doc files
    {
        my $passed = 0;
        my $fid    = 0;
        my $docid  = 0;
        my $doc    = 0;

        # graphic (png) in a base64 string;
        my $image =
'iVBORw0KGgoAAAANSUhEUgAAAPwAAAA+CAIAAACA6eGPAAAACXBIWXMAAA7EAAAOxAGVKw4bAAAAB3RJTUUH1gsOAxwWj1lF5QAAAAd0RVh0QXV0aG9yAKmuzEgAAAAMdEVYdERlc2NyaXB0aW9uABMJISMAAAAKdEVYdENvcHlyaWdodACsD8w6AAAADnRFWHRDcmVhdGlvbiB0aW1lADX3DwkAAAAJdEVYdFNvZnR3YXJlAF1w/zoAAAALdEVYdERpc2NsYWltZXIAt8C0jwAAAAh0RVh0V2FybmluZwDAG+aHAAAAB3RFWHRTb3VyY2UA9f+D6wAAAAh0RVh0Q29tbWVudAD2zJa/AAAABnRFWHRUaXRsZQCo7tInAAABAElEQVR4nO2dTbqrKBCGMc9dTXAdtzdwNPPuhYgL6C3cectdQc97B5Lt2AM18lOgooke+d5RcgQpqU8sCszJuq5jAKTE7WgDAPg0ED1IDogeJAdED5IDogfJAdGD5IDoQXL0opdllpVynzOqOs8s8lqxoZ3XxxeytAqdBuJK9uqk6bLXsF/r34U3uaDrulZwxhjjou22MZzIOlNTaM1ZjYw1eopmowFvwLB+fwvN01Ne0LrojP3zAXZ3wY0x9VsqxhhT8veWsVbVeS4UY1y0bWVL2RT3xFPpTT6fZxvsGbtz2vKdKBpH9ha8aol7IyV2d8GNyVoMUlOijn50qPrRn4YXX4SJeJPaAQAAAQBJREFUvGpJ3ZvXc7+/VWDfmPl7AyznJqUmdOPLGsanRQBeVa7feNWO3uSihWP9FJXnYQlWczMHd1nHTSenMEWJ3DfVoP02xmhmTAQYY0yWU1/y+/1IU67EzdJ4ZGBvhCneXBD/KuC4FajnU/uGEGcvbnZXxgX2zjDUZ+TsNCSvmtd4HsxGuQm94ZhxwDi9eT7zpiPyg6V0LIhOhvmN2kQoZqQznqVclOPz9u6iQhdwAZEaiEoK+fIzLJgLDWWj7GN0C0XjFKWbtapzOiXgXPtMUnVsuT/wKryiCy3bJ6tbwcMncjpkKtyf1O34ocqroN444aaLuoBRvReZsQ8/fUkjQtfj9sh+O1sAAAEASURBVPBw3DzAOZ8sXn4T6ZcZu5LwqmcpdVUf0qIfzzNz93jumFZwon3KNuPyQmsEV3IBIy8uep0qMN4v6NWQ6PWqVit6tUDnBWqZ1YwjfgunOno7018XjvYRQ4W/lxgXbdcKTlUjR/XwKHpRF/TbEOx0YnTGnldtSPmB1M4ceg7fnEFwHjM7LorC921Z4lYrRa8vxOV/rZF+vrzpOiXyLFfV3JRXqWe4AMVlXDBuODMN2JCxZ4PyfW7Ts3Anwkw/Lbj4BWW2LDBrCxhzOFkd25duudfHaWXyeD7ngtcuSzuJvk71hJR76RNP7y3302kwsol66mC/W3r5cpRV0rvYos1fh7RSE2C7AAABAElEQVSJ5N93ySveBdPWYv5VmKpft07lk7J/an8dPFOgrctttkcY83nFiXEC0Wkv91yooum65muThedhlQtuWnbTetKtXKcKDeC+ZNf3xYhpoyLktY0wxgKdbA/2dBApy9HNF9j0Ee+Cm3FjbFqnCj4atLEobtbzSTxBscHqCDTKEDNcV3Ut6Rmbqh/yXoRjHFVPWQR6W+CJeKsLzDentk1nl+VmiuqMm2z0Pc5LOtyKPYgbnnphZhOqfghFjhiyzFXVNs0/+mivxMNo/0xzVpLPucB6XdCZzq70nCw90whV90+Nj24gCT3zzHm9dndzQewGJTDjaCVy7cpVnWeyWBTTm/trh8M+fgAAAQBJREFU/MgyF4pKzckyK1nfq05o//A5bwxdrTth/xcazukCJ/R3g+8FqyzhnQzD0dl17sBqhWf1wa5FLNV4jnHOpw2egZeTQhb6s+mLV/fcMwQX8Oi1Sn8HaMdIW6kxSDvbRV0wiX5mBA4rvynCvUvU9lnLhfdNoWG50WceXcljl1thwSI8WdC7eSZI3AMv0MmBZMFYS2/T3qdj//XKLnBG+uty/vdxL89JXICfAAHJAdGD5IDoQXIkJHrz50bAAZzEBemI3kqIn/E3dq7OaVxw0AT6s3jzg9t/1Q0s40wuyDr8zymQGOmENwAMQPQgOSB6kBwQPUgOiB4kB0QPkgOiB8kB0ezZu+IAAABtSURBVIPkgOhBckD0IDkgepAcED1IDogeJAdED5IDogfJAdGD5PhxtAEAvJ0sy/oP/StTeHMKJESvfoQ3IDkgepAcED1IjoRievHr36NNAAeT/fc3Sy17I/78ebQJ4Eiyv/5gCG9AgkD0IDn+B2yUrWFb2lLLAAAAAElFTkSuQmCC';

        #test -- do the first query
        my $res = $sforce->query(
            'type'  => 'Document',
            'query' => "select id from Folder where Type = 'Document' "
        );
        $passed = 1 if ( $res && defined( $res->valueof('//records') ) );
        ok( $passed, "query for 'Document' folder id" ) or reportFailureDetails($sforce, $res);

        #test -- get folder id
      SKIP: {
            skip( "Can't get folder ID since the query failed", 1 )
              unless $passed;

            # get the folder id and create an image body
            my ($folder) = $res->valueof('//records');
            $fid = $folder->{'Id'}[0];
            ok( $fid, "grab folder ID from previous query" )
              or diag("Invalid folder ID");
        }

        #test -- create png document using above b64 string
      SKIP: {
            skip( "Can't create a document since I can't get the folder ID", 1 )
              unless $fid;

            # create a new document using a b64 string
            $res = $sforce->create(
                'type'        => 'Document',
                'Name'        => 'imagetest.png',
                'Body'        => $image,
                'FolderId'    => $fid,
                'ContentType' => 'image/png',
                'Type'        => 'png',
                'IsPublic'    => 'true',
            );
            $docid = $res->valueof('//id')
              if ( $res && $res->valueof('//success') eq 'true' );
            ok( $docid, "create new png document" ) or reportFailureDetails($sforce, $res);
        }

        #test -- query for the document ID
      SKIP: {
            skip(
"Can't query for the document we just tried to create because we couldn't determine the ID",
                1
            ) unless $docid;
            $res = $sforce->query(
                'type' => 'Document',
                'query' =>
                  "select id,body from Document where Id = '$docid' limit 1"
            );
            $doc = $res->valueof('//records')
              if ( defined( $res->valueof('//records') )
                && $res->valueof('//size') eq '1' );
            ok( $doc, "query for document we just created" ) or reportFailureDetails($sforce, $res);
        }

        #test -- compare returned doc with original
      SKIP: {
            skip( "Can't compare doc because we couldn't query it", 1 )
              unless $doc;
            ok( $doc->{'Body'} eq $image, "compare document with original" );
        }

        # test -- delete that image
      SKIP: {
            skip( "Can't delete image because it wasn't created properly", 1 )
              unless $docid;
            my @toDel = ($docid);
            $res = $sforce->delete(@toDel);
            ok( $res && $res->valueof('//success') eq 'true',
                "delete created image" )
              or reportFailureDetails($sforce, $res);
        }
    }

    #tests -- create and mass update some contacts
    {
        my $oneid  = 0;
        my $twoid  = 0;
        my $passed = 0;

        #test -- create an account
        my $res =
          $sforce->create( 'type' => 'Contact', 'LastName' => 'thing1' );
        $oneid = $res->valueof('//id') if $res;
        ok( $oneid, "multi-update - create first account to test against" )
          or reportFailureDetails($sforce, $res);

        #test -- create another account
      SKIP: {
            skip( "No point creating a second account since the first failed",
                1 )
              unless $oneid;
            $res =
              $sforce->create( 'type' => 'Contact', 'LastName' => 'thing2' );
            $twoid = $res->valueof('//id') if $res;
            ok( $twoid, "multi-update - create second account to test against" )
              or reportFailureDetails($sforce, $res);
        }

        #test -- update the two accounts above
      SKIP: {
            skip(
"No point trying a multiple update since we couldn't create multiple contacts",
                1
            ) unless $oneid && $twoid;
            $res = $sforce->update(
                type => 'Contact',
                { id => $oneid, 'LastName' => 'thing3' },
                { id => $twoid, 'LastName' => 'thing4' }
            );
            $passed = 1 if ( $res && $res->valueof('//success') eq 'true' );
            ok( $passed, "multi-update batch contacts" ) or reportFailureDetails($sforce, $res);
        }

        #test -- check the result set of the update above
      SKIP: {
            skip( "No results to check value of", 1 ) unless $passed;
            my @results = $res->valueof('//result');
            ok(
                defined( $results[0] )
                  && defined( $results[1] )
                  && $#results == 1,
                "multi-update batch results check"
            );
        }

        #test -- cleanup the temp contact records
      SKIP: {
            skip( "no results to delete from the mult-update batch", 1 )
              unless ( $oneid || $twoid );
            if ( $oneid && $twoid ) {
                $res = $sforce->delete( $oneid, $twoid );
            }
            elsif ($oneid) {
                $res = $sforce->delete($oneid);
            }
            else {
                $res = $sforce->delete($twoid);
            }
            ok( $res && $res->valueof('//success') eq 'true',
                "multi-update batch deletion" )
              or reportFailureDetails($sforce, $res);
        }
    }

    # for debug, dump return values
    #use Data::Dumper;
    #print STDERR Dumper($res->valueof('//result'));

}

sub reportFailureDetails {
    my ($sforce, $res) = @_;
    my $failureDetails = $sforce->getErrorDetails($res);
    diag "ERROR: $failureDetails->{message}";
    diag "CODE: $failureDetails->{statusCode}";
}
<|MERGE_RESOLUTION|>--- conflicted
+++ resolved
@@ -258,11 +258,7 @@
             my $id = $res->valueof('//id');
             $res = $sforce->convertLead(
                 'leadId' => $id,
-<<<<<<< HEAD
                 'convertedStatus' => 'Closed - Converted',
-=======
->>>>>>> 5bf8b157
-                
             );
             $passed = 0;
             $passed = 1 if ( $res->valueof('//success') eq 'true');
